--- conflicted
+++ resolved
@@ -95,12 +95,7 @@
       - docs
       - examples
     exclude-files:
-<<<<<<< HEAD
-      - ".*\\.pb\\.go$"
-=======
       - ".*\.pb\.go$"
->>>>>>> ffb7ddaa
-
 output:
   formats:
     - format: colored-line-number
